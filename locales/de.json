{
  "translation": {
    "common": {
      "loading": "Laden...",
      "error": "Fehler",
      "success": "Erfolg",
      "warning": "Warnung",
      "cancel": "Abbrechen",
      "confirm": "Bestätigen",
      "edit": "Bearbeiten",
      "delete": "Löschen",
      "create": "Erstellen",
      "search": "Suchen",
      "save": "Speichern",
      "close": "Schließen",
      "back": "Zurück",
      "next": "Weiter",
      "ok": "OK",
      "untitled": "Unbenannt",
      "add": "{{label}} hinzufügen",
      "placeholder": "{{label}} eingeben",
      "actions": "Aktionen"
    },
    "preview": "Vorschau",
    "newDocument": "Neues Dokument",
    "confirm.newDocument.title": "Neues Dokument erstellen",
    "confirm.newDocument.body": "Sind Sie sicher, dass Sie ein neues Dokument erstellen möchten? Dadurch wird das aktuelle Dokument zurückgesetzt.",
    "export": {
      "draft": "Export",
      "csaf": "CSAF Export",
      "error": "{{ errorCount }} Fehler im Dokument. Bitte beheben Sie diese vor dem Export"
    },
    "nav": {
      "home": "Startseite",
      "products": "Produkte",
      "vendors": "Anbieter",
      "document": "Dokument",
      "documentInfo": "Dokument Informationen",
      "vulnerabilities": "Schwachstellen",
      "documentInformation": {
        "general": "Allgemein",
        "notes": "Notizen",
        "publisher": "Herausgeber",
        "references": "Referenzen",
        "acknowledgments": "Danksagungen"
      }
    },
    "documentSelection": {
      "create": "Dokument erstellen",
      "selectType": "Dokumenttyp auswählen",
      "selectTypeDescription": "Wählen Sie, ob Sie ein neues Dokument erstellen oder ein bestehendes bearbeiten möchten",
      "newDocument": "Neues Dokument erstellen",
      "existingDocument": "Bestehendes Dokument bearbeiten",
      "advisory": "Sicherheitshinweis",
      "vex": "VEX Dokument",
      "software": "Software",
      "softAndHardware": "Software und Hardware",
      "softAndFirmware": "Software und Firmware",
      "sbom": "SBOM"
    },
    "document": {
      "general": {
        "title": "Dokumenttitel",
        "id": "Dokument-ID",
        "state": "Status",
        "language": "Sprache",
        "languages": {
          "de": "Deutsch",
          "en": "Englisch"
        },
        "status": {
          "draft": "Entwurf",
          "final": "Final",
          "interim": "Zwischenstand"
        },
        "revisionHistory": {
          "label": "Revision",
          "version": "Version",
          "date": "Datum",
          "description": "Beschreibung",
          "empty": "Keine Revisionen hinzugefügt"
        }
      },
      "publisher": {
        "name": "Name von Herausgeber",
        "category": "Kategorie von Herausgeber",
        "namespace": "Namensraum von Herausgeber",
        "contactDetails": "Kontaktdetails",
        "issuingAuthority": "Ausstellende Behörde",
        "categories": {
          "coordinator": "Koordinator",
          "discoverer": "Entdecker",
          "other": "Andere",
          "translator": "Übersetzer",
          "user": "Benutzer",
          "vendor": "Anbieter"
        }
      },
      "references": {
        "url": "URL"
      },

      "acknowledgments": {
        "title": "Danksagungen",
        "acknowledgment": "Danksagung",
        "acknowledgments": "Danksagungen",
        "summary": "Zusammenfassung",
        "name": "Name",
        "names": "Namen",
        "organization": "Organisation",
        "empty": "Keine Danksagungen hinzugefügt"
      }
    },
    "vulnerabilities": {
      "vulnerability": "Schwachstelle",
      "vulnerabilities": "Schwachstellen",
      "general": "Allgemein",
      "general.title": "Titel",
      "notes": "Notizen",
      "products": "Produkte",
      "scores": "Bewertungen",
      "score": {
        "title": "Bewertung",
        "cvss": "CVSS",
        "baseScore": "Basis Bewertung",
        "baseScoreDescription": "Basis Bewertung wird aus dem Vektorstring berechnet",
        "baseSeverity": "Basis Schweregrad",
        "baseSeverityDescription": "Basis Schweregrad wird aus dem Vektorstring berechnet"
      },
      "remediations": "Behebungen",
      "remediation": {
        "title": "Behebung",
        "category": "Kategorie",
        "categories": {
          "mitigation": "Minderung",
          "no_fix_planned": "Keine Behebung geplant",
          "none_available": "Keine verfügbar",
          "vendor_fix": "Anbieterbehebung",
          "workaround": "Workaround"
        },
        "date": "Datum",
        "details": "Details",
        "url": "URL",
        "products.empty": "Keine Produkte hinzugefügt"
      }
    },
    "notes": {
      "title": "Notiz Titel",
      "note": "Notiz",
      "notes": "Notizen",
      "content": "Notiz Inhalt",
      "category": "Notiz Kategorie",
      "category_plural": "Kategorien",
      "categories": {
        "description": "Beschreibung",
        "details": "Details",
        "faq": "FAQ",
        "general": "Allgemein",
        "legal_disclaimer": "Rechtlicher Hinweis",
        "other": "Andere",
        "summary": "Zusammenfassung"
      }
    },
<<<<<<< HEAD

    "notesTemplates": {
      "addTemplateButton": "Vorlage hinzufügen",
      "editTemplateButton": "Vorlage bearbeiten",
      "selectTemplateTitle": "Vorlage auswählen"
    },

=======
>>>>>>> b9c4713f
    "ref": {
      "references": "Referenzen",
      "reference": "Referenz",
      "summary": "Zusammenfassung",
      "url": "URL",
      "category": "Herkunft",
      "categories": {
        "external": "Extern",
        "self": "Intern"
      }
    },
    "untitled": {
      "vendor": "Unbenannter Anbieter",
      "product_name": "Unbenanntes Produkt",
      "product_version": "Unbenannte Produktversion",
      "": "Unbenannt"
    },
    "modal": {
      "edit": "{{label}} bearbeiten"
    },
    "vendor": {
      "label": "Anbieter",
      "name": "Anbietername",
      "description": "Anbieterbeschreibung"
    },
    "product_version": {
      "label": "Version",
      "name": "Versionname",
      "description": "Versionbeschreibung"
    },
    "product_name": {
      "label": "Produkt",
      "name": "Produktname",
      "description": "Produktbeschreibung",
      "type": "Produktart"
    },
    "products": {
      "import": {
        "title": "Aus Datenbank hinzufügen",
        "description": "Wähle ein oder mehrere Produkte aus deiner bestehenden Produktdatenbank aus, um sie zu deinem Dokument hinzuzufügen.",
        "database": "Datenbank",
        "warning": "Änderungen an den hinzugefügten Produkten werden nicht gespeichert. Um Produkte zu bearbeiten, hinzuzufügen oder zu löschen, besuche bitte die",
        "noVendors": "Keine Anbieter in der Datenbank gefunden. Bitte füge Anbieter und Produkte zur Datenbank hinzu, bevor du diese Funktion verwendest.",
        "searchPlaceholder": "Anbieter und Produkte suchen",
        "selectedAll": "Alle Produkte ausgewählt",
        "selected_one": "1 Produkt ausgewählt",
        "selected_other": "{{count}} Produkte ausgewählt",
        "add_one": "1 Produkt hinzufügen",
        "add_other": "{{count}} Produkte hinzufügen"
      },
      "vendors": "Anbieter",
      "products": "Produkte",
      "manage": "Produktverwaltung",
      "empty": "Sie haben noch kein {{ type }}-Produkt erstellt.\nSie können eines hinzufügen, indem Sie einen Anbieter erstellen und ihm ein Produkt hinzufügen.",
      "software": "Software",
      "hardware": "Hardware",
      "vendor": {
        "label": "Anbieter"
      },
      "product": {
        "label": "Produkt",
        "name": "Produktname",
        "description": "Produktbeschreibung",
        "type": "Produktart",
        "version": {
          "label": "Version",
          "empty": "Keine Versionen vorhanden",
          "edit": "Produktversion bearbeiten",
          "edit_plural": "Produktversionen bearbeiten",
          "affected": "Betroffene Versionen",
          "fixed": "Reparierte Versionen"
        }
      },
      "relationship": {
        "label": "Beziehungen",
        "empty": "Keine Beziehungen vorhanden",
        "edit": "Beziehung bearbeiten",
        "edit_plural": "Beziehungen bearbeiten",
        "name": "Name",
        "namePlaceholder": "Beziehungsname",
        "sourceProduct": "Quelle",
        "targetProduct": "Ziel",
        "version": "Version",
        "version_plural": "Versionen",
        "category": "Beziehungstyp",
        "categoryPlaceholder": "Beziehungstyp auswählen",
        "categories": {
          "default_component_of": "Standardkomponente von",
          "external_component_of": "Externe Komponente von",
          "installed_on": "Installiert auf",
          "installed_with": "Installiert mit",
          "optional_component_of": "Optionale Komponente von"
        }
      }
    },
    "validation": {
      "error": "Fehler",
      "error_plural": "Fehler",
      "errors": {
        "title": "Validierungsfehler",
        "column": {
          "path": "Pfad",
          "message": "Nachricht"
        }
      }
    }
  }
}<|MERGE_RESOLUTION|>--- conflicted
+++ resolved
@@ -161,7 +161,6 @@
         "summary": "Zusammenfassung"
       }
     },
-<<<<<<< HEAD
 
     "notesTemplates": {
       "addTemplateButton": "Vorlage hinzufügen",
@@ -169,8 +168,6 @@
       "selectTemplateTitle": "Vorlage auswählen"
     },
 
-=======
->>>>>>> b9c4713f
     "ref": {
       "references": "Referenzen",
       "reference": "Referenz",
