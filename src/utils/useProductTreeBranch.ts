--- conflicted
+++ resolved
@@ -23,11 +23,7 @@
     useDocumentStore((store) => store.relationships),
   )
   const updateProducts = useDocumentStore((store) => store.updateProducts)
-<<<<<<< HEAD
   const { enabled: pdbEnabled } = useProductDatabase()
-=======
-
->>>>>>> 6be16c84
   const {
     getRelationshipsBySourceVersion,
     getRelationshipsByTargetVersion,
@@ -260,13 +256,9 @@
     getRelationshipFullProductName,
     getFilteredPTBs,
     getPTBsByCategory,
-<<<<<<< HEAD
-    getSelectablePTBs,
     getPTBName,
-=======
     getSelectableRefs,
     getGroupedSelectableRefs,
->>>>>>> 6be16c84
     addPTB,
     updatePTB,
     deletePTB,
