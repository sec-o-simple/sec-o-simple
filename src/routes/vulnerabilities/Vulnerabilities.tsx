--- conflicted
+++ resolved
@@ -38,14 +38,11 @@
   )
 
   return (
-<<<<<<< HEAD
     <WizardStep
       title="Vulnerabilities"
       progress={3}
       onBack={'/product-management'}
     >
-=======
-    <WizardStep title="Vulnerabilities" progress={3} onBack={'/products'}>
       {(hasVisitedPage || listValidation.isTouched) &&
         listValidation.hasErrors && (
           <Alert color="danger">
@@ -55,7 +52,6 @@
           </Alert>
         )}
       {/* show search input */}
->>>>>>> d894ca41
       <Input
         placeholder="Search vulnerabilities"
         startContent={
